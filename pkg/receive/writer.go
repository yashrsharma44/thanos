--- conflicted
+++ resolved
@@ -59,7 +59,7 @@
 		return errors.Wrap(err, "get appender")
 	}
 
-	errs := &errutil.MultiError{}
+	var errs errutil.MultiError
 	for _, t := range wreq.Timeseries {
 		lset := make(labels.Labels, len(t.Labels))
 		for j := range t.Labels {
@@ -149,19 +149,9 @@
 
 var _ storage.Appender = &FakeAppender{}
 
-<<<<<<< HEAD
-// TODO(kakkoyun): Linter - `addFastErr` always receives `nil`.
-func NewFakeAppender(addErr, addFastErr, commitErr, rollbackErr func() error) *FakeAppender { //nolint:unparam
-	if addErr == nil {
-		addErr = nilErrFn
-	}
-	if addFastErr == nil {
-		addFastErr = nilErrFn
-=======
-func newFakeAppender(appendErr, commitErr, rollbackErr func() error) *fakeAppender { //nolint:unparam
+func NewFakeAppender(appendErr, commitErr, rollbackErr func() error) *FakeAppender { //nolint:unparam
 	if appendErr == nil {
 		appendErr = nilErrFn
->>>>>>> 797ec32c
 	}
 	if commitErr == nil {
 		commitErr = nilErrFn
@@ -186,19 +176,7 @@
 	return res
 }
 
-<<<<<<< HEAD
-func (f *FakeAppender) Add(l labels.Labels, t int64, v float64) (uint64, error) {
-	f.Lock()
-	defer f.Unlock()
-	ref := l.Hash()
-	f.samples[ref] = append(f.samples[ref], prompb.Sample{Value: v, Timestamp: t})
-	return ref, f.addErr()
-}
-
-func (f *FakeAppender) AddFast(ref uint64, t int64, v float64) error {
-=======
-func (f *fakeAppender) Append(ref uint64, l labels.Labels, t int64, v float64) (uint64, error) {
->>>>>>> 797ec32c
+func (f *FakeAppender) Append(ref uint64, l labels.Labels, t int64, v float64) (uint64, error) {
 	f.Lock()
 	defer f.Unlock()
 	if ref == 0 {
